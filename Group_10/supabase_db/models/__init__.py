from .topics import TopicModel
<<<<<<< HEAD
from .reactions import ReactionsModel
from .posts import PostModel
=======
from .posts import PostModel
from .disaster_reports import DisasterReportsModel
from .reactions import ReactionsModel
>>>>>>> ee0e4d5b
<|MERGE_RESOLUTION|>--- conflicted
+++ resolved
@@ -1,9 +1,4 @@
 from .topics import TopicModel
-<<<<<<< HEAD
-from .reactions import ReactionsModel
-from .posts import PostModel
-=======
 from .posts import PostModel
 from .disaster_reports import DisasterReportsModel
-from .reactions import ReactionsModel
->>>>>>> ee0e4d5b
+from .reactions import ReactionsModel