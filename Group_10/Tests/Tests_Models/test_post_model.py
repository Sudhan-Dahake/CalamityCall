--- conflicted
+++ resolved
@@ -1,9 +1,6 @@
 import unittest
 from unittest.mock import patch, MagicMock
-<<<<<<< HEAD
-=======
 
->>>>>>> ee0e4d5b
 from Group_10 import PostModel
 
 class TestPostModel(unittest.TestCase):
