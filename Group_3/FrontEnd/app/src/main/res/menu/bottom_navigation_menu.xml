--- conflicted
+++ resolved
@@ -2,14 +2,6 @@
 <menu xmlns:android="http://schemas.android.com/apk/res/android"
     xmlns:app="http://schemas.android.com/apk/res-auto">
 
-<<<<<<< HEAD
-<!--     <item-->
-<!--        android:id="@+id/nav_boards"-->
-<!--        android:icon="@drawable/boards"-->
-<!--        android:title="Boards"/>-->
-
-=======
->>>>>>> a40b58df
     <item
         android:id="@+id/nav_forum"
         android:icon="@drawable/forum"
@@ -19,28 +11,10 @@
         android:id="@+id/nav_notification"
         android:icon="@drawable/notification"
         android:title="Notification"/>
-<<<<<<< HEAD
-
-    <item
-        android:id="@+id/nav_settings"
-        android:icon="@drawable/settings"
-        android:title="Settings" />
-
-<!--    <item-->
-<!--        android:id="@+id/nav_history"-->
-<!--        android:icon="@drawable/history"-->
-<!--        android:title="History"/>-->
-
-<!--    <item-->
-<!--        android:id="@+id/nav_account"-->
-<!--        android:icon="@drawable/account_icon"-->
-<!--        android:title="Account"/>-->
-=======
 
     <item
         android:id="@+id/nav_settings"
         android:icon="@drawable/settings"
         android:title="Settings"/>
->>>>>>> a40b58df
 
 </menu>