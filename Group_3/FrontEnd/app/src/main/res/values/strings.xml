--- conflicted
+++ resolved
@@ -1,9 +1,6 @@
 <resources>
     <string name="app_name">CalamityCall</string>
-<<<<<<< HEAD
-    <string name="select">Select A Time Frame</string>
-=======
     <string name="login_email_hint">Username</string>
     <string name="login_password_hint">Password</string>
->>>>>>> a0c3dfc7
+    <string name="select">Select A Time Frame</string>
 </resources>