--- conflicted
+++ resolved
@@ -28,15 +28,12 @@
             android:name=".fragments.BoardsPage"
             android:exported="false"
             tools:ignore="Instantiatable" />
-<<<<<<< HEAD
         <activity android:name=".LoginActivity"
             android:exported="true"
             tools:ignore="Instantiatable">
-=======
         <activity
             android:name=".MainActivity"
             android:exported="true">
->>>>>>> f1a81359
             <intent-filter>
                 <action android:name="android.intent.action.MAIN" />
                 <category android:name="android.intent.category.LAUNCHER" />
