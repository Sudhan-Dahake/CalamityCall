package com.example.calamitycall;

import android.content.Intent;
<<<<<<< HEAD
import android.content.SharedPreferences;
=======
import android.graphics.Color;
>>>>>>> d0cde32f
import android.os.Bundle;
import android.view.View;
import android.widget.Button;
import android.widget.CompoundButton;
import android.widget.Switch;
import android.widget.TextView;

import androidx.appcompat.app.AppCompatActivity;
import androidx.fragment.app.FragmentTransaction;

import com.example.calamitycall.fragments.SettingsPage;

public class TexttospeechActivity extends AppCompatActivity {

    private Switch watchTTSSwitch; // Main switch for watch noise notifications
    private Switch warningTTSSwitch;
    private Switch urgentTTSSwitch;
    private Switch criticalTTSSwitch;
    private TextView settings;

    private Button saveButton;  // New save button
    private SharedPreferences sharedPreferences;

    @Override
    protected void onCreate(Bundle savedInstanceState) {
        super.onCreate(savedInstanceState);
        setContentView(R.layout.activity_settings_texttospeech_page);

<<<<<<< HEAD
        sharedPreferences = getSharedPreferences("NotificationPreferences", MODE_PRIVATE);
=======
        getWindow().setStatusBarColor(Color.BLACK);
        getWindow().getDecorView().setSystemUiVisibility(View.SYSTEM_UI_FLAG_LAYOUT_FULLSCREEN | View.SYSTEM_UI_FLAG_LAYOUT_STABLE);

        settingsPreferences = new SettingsPreferences(this);

        watchSwitch = findViewById(R.id.watch_switch);
        warningSwitch = findViewById(R.id.warning_switch);
        urgentSwitch = findViewById(R.id.urgent_switch);
        criticalSwitch = findViewById(R.id.critical_switch);
>>>>>>> d0cde32f

        watchTTSSwitch = findViewById(R.id.watch_switch);
        warningTTSSwitch = findViewById(R.id.warning_switch);
        urgentTTSSwitch = findViewById(R.id.urgent_switch);
        criticalTTSSwitch = findViewById(R.id.critical_switch);
        saveButton = findViewById(R.id.text_to_speech_save);
        settings = findViewById(R.id.settings_title);

        loadPreferences();

        settings.setOnClickListener(new View.OnClickListener() {
            @Override
            public void onClick(View v) {
                // Begin the fragment transaction
                FragmentTransaction transaction = getSupportFragmentManager().beginTransaction();

                // Replace the fragment in the container with the SettingsPage fragment
                transaction.replace(R.id.fragment_container, new SettingsPage());

                // Commit the transaction
                transaction.commit();
                finish(); // This will close the FlashingActivity
            }
        });

        saveButton.setOnClickListener(new View.OnClickListener() {  // Set listener for save button
            @Override
            public void onClick(View v) {
                savePreferences();
            }
        });
    }

    private void loadPreferences() {
        watchTTSSwitch.setChecked(sharedPreferences.getBoolean("tts_watch", false));
        warningTTSSwitch.setChecked(sharedPreferences.getBoolean("tts_warning", false));
        urgentTTSSwitch.setChecked(sharedPreferences.getBoolean("tts_urgent", false));
        criticalTTSSwitch.setChecked(sharedPreferences.getBoolean("tts_critical", false));
    }

    private void savePreferences() {
        SharedPreferences.Editor editor = sharedPreferences.edit();
        editor.putBoolean("tts_watch", watchTTSSwitch.isChecked());
        editor.putBoolean("tts_warning", warningTTSSwitch.isChecked());
        editor.putBoolean("tts_urgent", urgentTTSSwitch.isChecked());
        editor.putBoolean("tts_critical", criticalTTSSwitch.isChecked());
        editor.apply();
    }
}<|MERGE_RESOLUTION|>--- conflicted
+++ resolved
@@ -1,11 +1,11 @@
 package com.example.calamitycall;
 
 import android.content.Intent;
-<<<<<<< HEAD
+
 import android.content.SharedPreferences;
-=======
+
 import android.graphics.Color;
->>>>>>> d0cde32f
+
 import android.os.Bundle;
 import android.view.View;
 import android.widget.Button;
@@ -34,19 +34,12 @@
         super.onCreate(savedInstanceState);
         setContentView(R.layout.activity_settings_texttospeech_page);
 
-<<<<<<< HEAD
         sharedPreferences = getSharedPreferences("NotificationPreferences", MODE_PRIVATE);
-=======
+
         getWindow().setStatusBarColor(Color.BLACK);
         getWindow().getDecorView().setSystemUiVisibility(View.SYSTEM_UI_FLAG_LAYOUT_FULLSCREEN | View.SYSTEM_UI_FLAG_LAYOUT_STABLE);
 
-        settingsPreferences = new SettingsPreferences(this);
 
-        watchSwitch = findViewById(R.id.watch_switch);
-        warningSwitch = findViewById(R.id.warning_switch);
-        urgentSwitch = findViewById(R.id.urgent_switch);
-        criticalSwitch = findViewById(R.id.critical_switch);
->>>>>>> d0cde32f
 
         watchTTSSwitch = findViewById(R.id.watch_switch);
         warningTTSSwitch = findViewById(R.id.warning_switch);
