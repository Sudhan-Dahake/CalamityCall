--- conflicted
+++ resolved
@@ -4,11 +4,7 @@
   <component name="GradleSettings">
     <option name="linkedExternalProjectsSettings">
       <GradleProjectSettings>
-<<<<<<< HEAD
         <option name="testRunner" value="CHOOSE_PER_TEST" />
-=======
-        <option name="testRunner" value="GRADLE" />
->>>>>>> 82977416
         <option name="externalProjectPath" value="$PROJECT_DIR$" />
         <option name="gradleJvm" value="jbr-17" />
         <option name="modules">
