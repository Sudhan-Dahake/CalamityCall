<?xml version="1.0" encoding="UTF-8"?>
<project version="4">
  <component name="deploymentTargetSelector">
    <selectionStates>
      <SelectionState runConfigName="app">
        <option name="selectionMode" value="DROPDOWN" />
<<<<<<< HEAD
        <DropdownSelection timestamp="2024-10-23T03:04:01.902368700Z">
=======
        <DropdownSelection timestamp="2024-10-31T15:18:35.905611500Z">
>>>>>>> f1a81359
          <Target type="DEFAULT_BOOT">
            <handle>
              <DeviceId pluginId="LocalEmulator" identifier="path=C:\Users\Hangsihak Sin\.android\avd\Pixel_7_Pro_API_34.avd" />
            </handle>
          </Target>
        </DropdownSelection>
        <DialogSelection />
      </SelectionState>
    </selectionStates>
  </component>
</project><|MERGE_RESOLUTION|>--- conflicted
+++ resolved
@@ -4,11 +4,7 @@
     <selectionStates>
       <SelectionState runConfigName="app">
         <option name="selectionMode" value="DROPDOWN" />
-<<<<<<< HEAD
-        <DropdownSelection timestamp="2024-10-23T03:04:01.902368700Z">
-=======
         <DropdownSelection timestamp="2024-10-31T15:18:35.905611500Z">
->>>>>>> f1a81359
           <Target type="DEFAULT_BOOT">
             <handle>
               <DeviceId pluginId="LocalEmulator" identifier="path=C:\Users\Hangsihak Sin\.android\avd\Pixel_7_Pro_API_34.avd" />
